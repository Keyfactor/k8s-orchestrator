--- conflicted
+++ resolved
@@ -17,18 +17,14 @@
   </ItemGroup>
 
   <ItemGroup>
-    <PackageReference Include="keyfactor.extensions.pam.utilities" Version="1.0.2" />
-    <PackageReference Include="Keyfactor.Logging" Version="1.1.2" />
-    <PackageReference Include="Keyfactor.Orchestrators.Common" Version="3.2.0" />
-    <PackageReference Include="Keyfactor.Orchestrators.IOrchestratorJobExtensions" Version="0.7.0" />
-    <PackageReference Include="Keyfactor.PKI" Version="5.5.0" />
-<<<<<<< HEAD
-    <PackageReference Include="KubernetesClient" Version="14.0.2" />
-=======
-    <PackageReference Include="KubernetesClient" Version="11.0.21" />
->>>>>>> e72fd664
-<!--    <PackageReference Include="KubernetesClient.Classic" Version="10.0.31" />-->
-    <PackageReference Include="System.Security.Cryptography.Pkcs" Version="8.0.0" />
+      <PackageReference Include="keyfactor.extensions.pam.utilities" Version="1.0.2" />
+      <PackageReference Include="Keyfactor.Logging" Version="1.1.1" />
+      <PackageReference Include="Keyfactor.Orchestrators.Common" Version="3.2.0" />
+      <PackageReference Include="Keyfactor.Orchestrators.IOrchestratorJobExtensions" Version="0.7.0" />
+      <PackageReference Include="Keyfactor.PKI" Version="5.5.0" />
+      <PackageReference Include="KubernetesClient" Version="14.0.2" />
+      <!--    <PackageReference Include="KubernetesClient.Classic" Version="10.0.31" />-->
+      <PackageReference Include="System.Security.Cryptography.Pkcs" Version="8.0.0" />
   </ItemGroup>
 
 </Project>