--- conflicted
+++ resolved
@@ -738,17 +738,8 @@
                 ServerUsername = pamServerUsername;
             }
         }
-<<<<<<< HEAD
 
         if (string.IsNullOrEmpty(ServerUsername))
-=======
-        else
-        {
-            Logger.LogDebug("ServerUsername is not empty, calling ResolvePamField()");
-            ServerUsername = ResolvePamField("ServerUsername", ServerUsername);
-        }
-        if (string.IsNullOrEmpty(ServerPassword))
->>>>>>> e72fd664
         {
             Logger.LogInformation("ServerUsername is empty, setting 'ServerUsername' to default value: 'kubeconfig'");
             ServerUsername = "kubeconfig";
@@ -762,16 +753,10 @@
                 (string)PAMUtilities.ResolvePAMField(_resolver, Logger, "ServerPassword", ServerPassword);
             if (!string.IsNullOrEmpty(pamServerPassword))
             {
-<<<<<<< HEAD
                 Logger.LogInformation(
                     "ServerPassword resolved from PAM provider, setting 'ServerPassword' to resolved value");
                 // Logger.LogTrace("PAMServerPassword: " + pamServerPassword);
                 ServerPassword = pamServerPassword;
-=======
-                Logger.LogDebug("Attempting to resolve ServerPassword from store properties or PAM provider.");
-                ServerPassword = (string)ResolvePamField("ServerPassword", storeProperties["ServerPassword"]);
-                // Logger.LogTrace("ServerPassword: " + ServerPassword);
->>>>>>> e72fd664
             }
             else
             {
@@ -788,16 +773,7 @@
                 }
             }
         }
-<<<<<<< HEAD
         catch (Exception e)
-=======
-        else
-        {
-            Logger.LogDebug("ServerPassword is not empty, calling ResolvePamField()");
-            ServerPassword = (string)ResolvePamField("ServerPassword", ServerPassword);
-        }
-        if (string.IsNullOrEmpty(StorePassword))
->>>>>>> e72fd664
         {
             Logger.LogError(
                 "Unable to resolve 'ServerPassword' from store properties or PAM provider, defaulting to empty string");
@@ -833,7 +809,6 @@
                 }
             }
         }
-<<<<<<< HEAD
         catch (Exception e)
         {
             Logger.LogError(
@@ -844,20 +819,6 @@
             Logger.LogTrace("{Trace}", e.StackTrace);
             // throw new ConfigurationException("Invalid configuration. StorePassword not provided or is invalid");
         }
-=======
-        else
-        {
-            Logger.LogDebug("StorePassword is not empty, calling ResolvePamField()");
-            StorePassword = (string)ResolvePamField("StorePassword", StorePassword);
-        }
-        // var storePassword = ResolvePamField("Store Password", storeProperties.CertificateStoreDetails.StorePassword);
-        //
-        // if (storePassword != null)
-        // {
-        //     // Logger.LogWarning($"Store password provided but is not supported by store type {storeProperties.Capability}).");
-        //     storeProperties["StorePassword"] = storePassword;
-        // }
->>>>>>> e72fd664
 
         if (ServerUsername == "kubeconfig" || string.IsNullOrEmpty(ServerUsername))
         {
@@ -866,8 +827,6 @@
             KubeSvcCreds = ServerPassword;
         }
 
-<<<<<<< HEAD
-=======
         if (string.IsNullOrEmpty(KubeSvcCreds))
         {
             const string credsErr =
@@ -876,7 +835,6 @@
             throw new ConfigurationException(credsErr);
         }
 
->>>>>>> e72fd664
         switch (KubeSecretType)
         {
             case "pfx":
@@ -1042,8 +1000,6 @@
             Logger.LogError("Unknown error constructing canonical store path {Error}", e.Message);
             return StorePath;
         }
-<<<<<<< HEAD
-=======
 
     }
 
@@ -1063,7 +1019,6 @@
             return value;
         }
 
->>>>>>> e72fd664
     }
 
     protected byte[] GetKeyBytes(X509Certificate2 certObj, string certPassword = null)
