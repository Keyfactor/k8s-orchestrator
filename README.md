# Kubernetes Orchestrator Extension

The Kubernetes Orchestrator allows for the remote management of certificate stores defined in a Kubernetes cluster. The following types of Kubernetes resources are supported:
- Secrets - Kubernetes secrets of type `kubernetes.io/tls` or `Opaque` 
- Certificates - Kubernetes certificates of type `certificates.k8s.io/v1`

#### Integration status: Production - Ready for use in production environments.

## About the Keyfactor Universal Orchestrator Extension

This repository contains a Universal Orchestrator Extension which is a plugin to the Keyfactor Universal Orchestrator. Within the Keyfactor Platform, Orchestrators are used to manage “certificate stores” &mdash; collections of certificates and roots of trust that are found within and used by various applications.

The Universal Orchestrator is part of the Keyfactor software distribution and is available via the Keyfactor customer portal. For general instructions on installing Extensions, see the “Keyfactor Command Orchestrator Installation and Configuration Guide” section of the Keyfactor documentation. For configuration details of this specific Extension see below in this readme.

The Universal Orchestrator is the successor to the Windows Orchestrator. This Orchestrator Extension plugin only works with the Universal Orchestrator and does not work with the Windows Orchestrator.



## Support for Kubernetes Orchestrator Extension

Kubernetes Orchestrator Extension is supported by Keyfactor for Keyfactor customers. If you have a support issue, please open a support ticket with your Keyfactor representative.

###### To report a problem or suggest a new feature, use the **[Issues](../../issues)** tab. If you want to contribute actual bug fixes or proposed enhancements, use the **[Pull requests](../../pulls)** tab.



---




## Keyfactor Version Supported

The minimum version of the Keyfactor Universal Orchestrator Framework needed to run this version of the extension is 10.1

## Platform Specific Notes

The Keyfactor Universal Orchestrator may be installed on either Windows or Linux based platforms. The certificate operations supported by a capability may vary based what platform the capability is installed on. The table below indicates what capabilities are supported based on which platform the encompassing Universal Orchestrator is running.
| Operation | Win | Linux |
|-----|-----|------|
|Supports Management Add|&check; |&check; |
|Supports Management Remove|&check; |&check; |
|Supports Create Store|&check; |&check; |
|Supports Discovery|&check; |&check; |
|Supports Renrollment|  |  |
|Supports Inventory|&check; |&check; |


## PAM Integration

This orchestrator extension has the ability to connect to a variety of supported PAM providers to allow for the retrieval of various client hosted secrets right from the orchestrator server itself.  This eliminates the need to set up the PAM integration on Keyfactor Command which may be in an environment that the client does not want to have access to their PAM provider.

The secrets that this orchestrator extension supports for use with a PAM Provider are:

| Name           | Description                                                                                                                                                                                                                                                                                                                 |
|----------------|-----------------------------------------------------------------------------------------------------------------------------------------------------------------------------------------------------------------------------------------------------------------------------------------------------------------------------|
| ServerUsername | Must be set to `kubeconfig` if used. If you do not set it to `kubeconfig` the `ServerPassword` will be ignored.                                                                                                                                                                                                             |
| ServerPassword | Must be set if `ServerUsername` is provided. The service account credentials for the Universal Orchestrator to use. Must be in `kubeconfig` format. For more information review [Kubernetes service account](https://github.com/Keyfactor/kubernetes-orchestrator/blob/main/scripts/kubernetes/README.md) docs and scripts. |
  

It is not necessary to use a PAM Provider for all of the secrets available above. If a PAM Provider should not be used, simply enter in the actual value to be used, as normal.

If a PAM Provider will be used for one of the fields above, start by referencing the [Keyfactor Integration Catalog](https://keyfactor.github.io/integrations-catalog/content/pam). The GitHub repo for the PAM Provider to be used contains important information such as the format of the `json` needed. What follows is an example but does not reflect the `json` values for all PAM Providers as they have different "instance" and "initialization" parameter names and values.

<details><summary>General PAM Provider Configuration</summary>
<p>



### Example PAM Provider Setup

To use a PAM Provider to resolve a field, in this example the __Server Password__ will be resolved by the `Hashicorp-Vault` provider, first install the PAM Provider extension from the [Keyfactor Integration Catalog](https://keyfactor.github.io/integrations-catalog/content/pam) on the Universal Orchestrator.

Next, complete configuration of the PAM Provider on the UO by editing the `manifest.json` of the __PAM Provider__ (e.g. located at extensions/Hashicorp-Vault/manifest.json). The "initialization" parameters need to be entered here:

~~~ json
  "Keyfactor:PAMProviders:Hashicorp-Vault:InitializationInfo": {
    "Host": "http://127.0.0.1:8200",
    "Path": "v1/secret/data",
    "Token": "xxxxxx"
  }
~~~

After these values are entered, the Orchestrator needs to be restarted to pick up the configuration. Now the PAM Provider can be used on other Orchestrator Extensions.

### Use the PAM Provider
With the PAM Provider configured as an extenion on the UO, a `json` object can be passed instead of an actual value to resolve the field with a PAM Provider. Consult the [Keyfactor Integration Catalog](https://keyfactor.github.io/integrations-catalog/content/pam) for the specific format of the `json` object.

To have the __Server Password__ field resolved by the `Hashicorp-Vault` provider, the corresponding `json` object from the `Hashicorp-Vault` extension needs to be copied and filed in with the correct information:

~~~ json
{"Secret":"my-kv-secret","Key":"myServerPassword"}
~~~

This text would be entered in as the value for the __Server Password__, instead of entering in the actual password. The Orchestrator will attempt to use the PAM Provider to retrieve the __Server Password__. If PAM should not be used, just directly enter in the value for the field.
</p>
</details> 
<<<<<<< HEAD
=======

>>>>>>> 42b3e6b2




---


## Table of Contents
- [Kubernetes Orchestrator Extension](#kubernetes-orchestrator-extension)
    * [About the Keyfactor Universal Orchestrator Capability](#about-the-keyfactor-universal-orchestrator-capability)
    * [Support for Kubernetes Orchestrator Extension](#support-for-kubernetes-orchestrator-extension)
    * [Keyfactor Version Supported](#keyfactor-version-supported)
    * [Platform Specific Notes](#platform-specific-notes)
    * [PAM Integration](#pam-integration)
        + [Example PAM Provider Setup](#example-pam-provider-setup)
        + [Use the PAM Provider](#use-the-pam-provider)
    * [Table of Contents](#table-of-contents)
    * [Keyfactor Version Supported](#keyfactor-version-supported-1)
    * [Platform Specific Notes](#platform-specific-notes-1)
    * [PAM Integration](#pam-integration-1)
    * [Overview](#overview)
        + [K8SCert](#k8scert)
        + [K8SSecret](#k8ssecret)
        + [K8STLSSecret](#k8stlssecret)
    * [Versioning](#versioning)
    * [Security Considerations](#security-considerations)
        + [Service Account Setup](#service-account-setup)
    * [Kubernetes Orchestrator Extension Installation](#kubernetes-orchestrator-extension-installation)
    * [Certificate Store Types](#certificate-store-types)
        + [Configuration Information](#configuration-information)
            - [Store Path](#note-about-storepath)
            - [Common Values](#common-values)
                * [UI Basic Tab](#ui-basic-tab)
                * [UI Advanced Tab](#ui-advanced-tab)
                * [Custom Fields Tab](#custom-fields-tab)
                * [Kube Secret Types](#kube-secret-types)
                * [Entry Parameters Tab:](#entry-parameters-tab-)
        + [K8SSecret Store Type](#k8ssecret-store-type)
            - [kfutil Create K8SSecret Store Type](#kfutil-create-k8ssecret-store-type)
            - [UI Configuration](#ui-configuration)
                * [UI Basic Tab](#ui-basic-tab-1)
                * [UI Advanced Tab](#ui-advanced-tab-1)
                * [UI Custom Fields Tab](#ui-custom-fields-tab)
                * [UI Entry Parameters Tab:](#ui-entry-parameters-tab-)
        + [K8STLSSecr Store Type](#k8stlssecr-store-type)
            - [kfutil Create K8STLSSecr Store Type](#kfutil-create-k8stlssecr-store-type)
            - [UI Configuration](#ui-configuration-1)
                * [UI Basic Tab](#ui-basic-tab-2)
                * [UI Advanced Tab](#ui-advanced-tab-2)
                * [UI Custom Fields Tab](#ui-custom-fields-tab-1)
                * [UI Entry Parameters Tab:](#ui-entry-parameters-tab--1)
        + [K8SCert Store Type](#k8scert-store-type)
            - [UI Configuration](#ui-configuration-2)
                * [UI Basic Tab](#ui-basic-tab-3)
                * [UI Advanced Tab](#ui-advanced-tab-3)
                * [UI Custom Fields Tab](#ui-custom-fields-tab-2)
                * [UI Entry Parameters Tab:](#ui-entry-parameters-tab--2)
    * [Creating Certificate Stores and Scheduling Discovery Jobs](#creating-certificate-stores-and-scheduling-discovery-jobs)
    * [Certificate Discovery](#certificate-discovery)
    * [Certificate Management](#certificate-management)
    * [Development](#development)
    * [License](#license)

## Keyfactor Version Supported

The minimum version of the Keyfactor Universal Orchestrator Framework needed to run this version of the extension is 10.1

| Keyfactor Version | Universal Orchestrator Framework Version   | Supported    |
|-------------------|--------------------------------------------|--------------|
| 10.1.1            | 10.1                                       | &check;      |
| 10.0.0            | 10.1                                       | &check;      |
| 9.10.1            | Not supported on KF 9.X.X                  | x            |
| 9.5.0             | Not supported on KF 9.X.X                  | x            |

## Platform Specific Notes

The Keyfactor Universal Orchestrator may be installed on either Windows or Linux based platforms.
The certificate operations supported by a capability may vary based what platform the capability is installed on.
See the store type specific sections below for more details on specific cababilities based on Kubernetes resource type.

## PAM Integration

This orchestrator extension has the ability to connect to a variety of supported PAM providers to
allow for the retrieval of various client hosted secrets right from the orchestrator server itself.
This eliminates the need to set up the PAM integration on Keyfactor Command which may be in an
environment that the client does not want to have access to their PAM provider.

The secrets that this orchestrator extension supports for use with a PAM Provider are:

| Name           | Description                                                                                                                                                         |
|----------------|---------------------------------------------------------------------------------------------------------------------------------------------------------------------|
| ServerPassword | This is a raw JSON file that contains service account credentials to interact with the Kubernetes APIs. See the service account setup guide for permission details. |
| ServerUsername | This is a static value that must be set to `kubeconfig`.                                                                                                            |


It is not necessary to implement all of the secrets available to be managed by a PAM provider.  
For each value that you want managed by a PAM provider, simply enter the key value inside your
specific PAM provider that will hold this value into the corresponding field when setting up
the certificate store, discovery job, or API call.

Setting up a PAM provider for use involves adding an additional section to the manifest.json
file for this extension as well as setting up the PAM provider you will be using.  Each of
these steps is specific to the PAM provider you will use and are documented in the specific
GitHub repo for that provider.  For a list of Keyfactor supported PAM providers, please
reference the [Keyfactor Integration Catalog](https://keyfactor.github.io/integrations-catalog/content/pam).

---

<!-- add integration specific information below -->
## Overview
The Kubernetes Orchestrator Extension is an integration that can remotely manage certificate
resources in a Kubernetes cluster.  The certificate store types that can be managed in the
current version are:
- K8SCert - Kubernetes certificates of type `certificates.k8s.io/v1`
- K8SSecret - Kubernetes secrets of type `Opaque`
- K8STLSSecret - Kubernetes secrets of type `kubernetes.io/tls`

This orchestrator extension makes use of the Kubernetes API by using a service account 
to communicate remotely with certificate stores. The service account must have the correct permissions
in order to perform the desired operations.  For more information on the required permissions, see the
[service account setup guide](#service-account-setup).

### K8SCert
The K8SCert store type is used to manage Kubernetes certificates of type `certificates.k8s.io/v1`. 
To provision these certs use the [k8s-csr-signer](https://github.com/Keyfactor/k8s-csr-signer) 
documentation for more information.

### K8SSecret
The K8SSecret store type is used to manage Kubernetes secrets of type `Opaque`.  These secrets can have any 
arbitrary fields, but except for the `tls.crt` and `tls.key` fields, these are reserved for the `kubernetes.io/tls` 
secret type.    
**NOTE**: The orchestrator will only manage the fields named `certificates` and `private_keys` in the
secret.  Any other fields will be ignored.

### K8STLSSecret
The K8STLSSecret store type is used to manage Kubernetes secrets of type `kubernetes.io/tls`.  These secrets
must have the `tls.crt` and `tls.key` fields and may only contain a single key and single certificate.

## Versioning

The version number of a the Kubernetes Orchestrator Extension can be verified by right clicking on the
`Kyefactor.Orchestrators.K8S.dll` file in the `<path>/<to>/<orchstrator install>/Extensions/Kubernetes` installation folder,
selecting Properties, and then clicking on the Details tab.

## Security Considerations
For the Kubernetes Orchestrator Extension to be able to communicate with a Kubernetes cluster, it must
be able to authenticate with the cluster.  This is done by providing the extension with a service account
token that has the appropriate permissions to perform the desired operations. The service account token
can be provided to the extension in one of two ways:
- As a raw JSON file that contains the service account credentials
- As a base64 encoded string that contains the service account credentials

### Service Account Setup
To set up a service account user on your Kubernetes cluster to be used by the Kubernetes Orchestrator Extension, use the following example as a guide:
```yaml
apiVersion: v1
kind: ServiceAccount
metadata:
  name: keyfactor
  namespace: keyfactor
---
apiVersion: rbac.authorization.k8s.io/v1
kind: ClusterRole
metadata:
  name: keyfactor
rules:
- apiGroups: ["certificates.k8s.io"]
  resources: ["certificatesigningrequests"]
  verbs: ["create", "get", "list", "watch", "update", "patch", "delete"]
- apiGroups: [""]
  resources: ["secrets"]
  verbs: ["create", "get", "list", "watch", "update", "patch", "delete"]
- apiGroups: [""]
  resources: ["namespaces"]
  verbs: ["get", "list", "watch"]
---
apiVersion: rbac.authorization.k8s.io/v1
kind: ClusterRoleBinding
metadata:
  name: keyfactor
roleRef:
    apiGroup: rbac.authorization.k8s.io
    kind: ClusterRole
    name: keyfactor
subjects:
- kind: ServiceAccount
  name: keyfactor
  namespace: keyfactor
```

## Kubernetes Orchestrator Extension Installation
1. Create the certificate store types you wish to manage.  Please refer to the individual sections
   devoted to each supported store type under "Certificate Store Types" later in this README.
2. Stop the Keyfactor Universal Orchestrator Service for the orchestrator you plan to install this
   extension to run on.
3. In the Keyfactor Orchestrator installation folder (by convention usually
   C:\Program Files\Keyfactor\Keyfactor Orchestrator), find the "Extensions" folder. Underneath that,
   create a new folder named "Kubernetes". You may choose to use a different name if you wish.
4. Download the latest version of the Kubernetes orchestrator extension from
   [GitHub](https://github.com/Keyfactor/kubernetes-orchestrator).  Click on the "Latest" release
   link on the right hand side of the main page and download the first zip file.
5. Copy the contents of the download installation zip file to the folder created in Step 3.
6. (Optional) If you decide to create one or more certificate store types with short names different
   than the suggested values (please see the individual certificate store type sections in "Certificate
   Store Types" later in this README for more information regarding certificate store types), edit the
   manifest.json file in the folder you created in step 3, and modify each "ShortName" in each
   "Certstores.{ShortName}.{Operation}" line with the ShortName you used to create the respective
   certificate store type.  If you created it with the suggested values, this step can be skipped.
7. Modify the config.json file (See the "Configuration File Setup" section later in this README)
8. Start the Keyfactor Universal Orchestrator Service.
9. Create the certificate store types you wish to manage.  Please refer to the individual sections
   devoted to each supported store type under [Certificate Store Types](#certificate-store-types) later in this README.
10. (Optional) Run certificate discovery jobs to populate the certificate stores with existing
   certificates.  See the [Certificate Store Discovery](#certificate-store-discovery) section later in this README for more
   information.

## Certificate Store Types

When setting up the certificate store types you wish the Kubernetes Orchestrator Extension to
manage, there are some common settings that will be the same for all supported types.
To create a new Certificate Store Type in Keyfactor Command, first click on settings
`(the gear icon on the top right) => Certificate Store Types => Add`.  Alternatively,
there are cURL scripts for all of the currently implemented certificate store types
in the Certificate Store Type cURL Scripts folder in this repo if you wish to automate
the creation of the desired store types.

### Configuration Information
Below is a table of the common values that should be used for all certificate store types.

#### Note about StorePath
A Keyfactor Command certificate store `StorePath` for the K8S orchestrator extension can follow the following formats:

| Pattern                                       | Description                                                                                                                                    |
|-----------------------------------------------|------------------------------------------------------------------------------------------------------------------------------------------------|
| `secretName`                                  | The name of the secret to use. This assumes `KubeNamespace` is defined or `default` and will be the `secret` or `cert` name on k8s.            |
| `namespace/secretName`                        | If `KubeNamespace` or `KubeSecretName` are not set, then the path will be split by `/` and the values will be parsed according to the pattern. |
| `clusterName/namespace/secretName`            | Same as above, clusterName is purely informational                                                                                             |
| `clusterName/namespace/secretType/secretName` | Considered a `full` path, this is what discovery will return as `StorePath`                                                                    |

#### Common Values
##### UI Basic Tab
| Field Name              | Required | Description                                                                                                                                                        | Value                  |
|-------------------------|----------|--------------------------------------------------------------------------------------------------------------------------------------------------------------------|------------------------|
| Name                    | &check;  | The display name you wish to use for the new Certificate Store Type.                                                                                               | Depends on store type. |
| ShortName               | &check;  | The short name you wish to use for the new Certificate Store Type.                                                                                                 | Depends on store type. |
| Custom Capability       | &check;  | Whether or not the certificate store type supports custom capabilities.                                                                                            | Checked [x]            |
| Supported Job Types     | &check;  | The job types supported by the certificate store type.                                                                                                             | Depends on store type. |
| Needs Server            | &check;  | Must be set to true or checked. NOTE: If using this `ServerUsername` must be equal to `kubeconfig` and `ServerPassword` will be the kubeconfig file in JSON format | Checked [x]            |
| Blueprint Allowed       |          | Checked if you wish to make use of blueprinting.  Please refer to the Keyfactor Command Reference Guide for more details on this feature.                          | Unchecked [ ]          |
| Uses PowerShell         |          | Whether or not the certificate store type uses PowerShell.                                                                                                         | Unchecked [ ]          |
| Requires Store Password |          | Whether or not the certificate store type requires a password.                                                                                                     | Unchecked [ ]          |
| Supports Entry Password |          | Whether or not the certificate store type supports entry passwords.                                                                                                | Unchecked [ ]          |

##### UI Advanced Tab
| Field Name            | Required | Description                                                                                                                                | Value                  |
|-----------------------|----------|--------------------------------------------------------------------------------------------------------------------------------------------|------------------------|
| Store Path Type       |          | The type of path the certificate store type uses.                                                                                          | Freeform               |
| Supports Custom Alias |          | Whether or not the certificate store type supports custom aliases.                                                                         | Depends on store type. |
| Private Key Handling  |          | Whether or not the certificate store type supports private key handling.                                                                   | Depends on store type. |
| PFX Password Style    |          | The password style used by the certificate store type.                                                                                     | Default                |

##### Custom Fields Tab
| Name           | Display Name         | Type   | Required | Default Value | Description                                                                                                 |
|----------------|----------------------|--------|----------|---------------|-------------------------------------------------------------------------------------------------------------|
| KubeNamespace  | Kube Namespace       | String |          | `default`     | The Kubernetes namespace the store will reside. This will override the value parsed from `storepath`.       |
| KubeSecretName | Kube Secret Name     | String |          | none          | This field overrides `storepath` value. The Kubernetes secret or certificate resource name.                 |
| KubeSecretType | Kube Secret Type     | String | &check;  | none          | Must be one of the following `secret`, `secret_tls` or `cert`. See [kube-secret-types](#kube-secret-types). |

##### Kube Secret Types
- `secret` - A generic secret of type `Opaque`. Must contain a key of one of the following values: [ `cert`, `certficate`, `certs`,`certificates` ] to be inventoried.
- `tls_secret` - A secret of type `kubernetes.io/tls`. Must contain the following keys: [ `tls.crt`, `tls.key` ] to be inventoried.
- `cert` - A certificate `certificates.k8s.io/v1` resource. Must contain the following keys: [ `csr`, `cert` ] to be inventoried.

##### Entry Parameters Tab:
- See specific certificate store type instructions below

### K8SSecret Store Type

#### kfutil Create K8SSecret Store Type

The following commands can be used with [kfutil](https://github.com/Keyfactor/kfutil). Please refer to the kfutil documentation for more information on how to use the tool to interact w/ Keyfactor Command.
kfuti
```bash
kfutil login
kfutil store-types create --name K8SSecret
```

#### UI Configuration

##### UI Basic Tab
| Field Name              | Required | Value                                     |
|-------------------------|----------|-------------------------------------------|
| Name                    | &check;  | `K8SSecret`                               |
| ShortName               | &check;  | `K8SSecret`                               |
| Custom Capability       | &check;  | Checked [x] + `K8SSecret`                 |
| Supported Job Types     | &check;  | Inventory, Add, Remove, Create, Discovery |
| Needs Server            | &check;  | Checked [x]                               |
| Blueprint Allowed       |          | Unchecked [ ]                             |
| Uses PowerShell         |          | Unchecked [ ]                             |
| Requires Store Password |          | Unchecked [ ]                             |
| Supports Entry Password |          | Unchecked [ ]                             |

**NOTE:** If using PAM, `server_username` must be equal to `kubeconfig` and `server_password` will be the kubeconfig file in JSON format.

![k8ssecret_basic.png](docs%2Fscreenshots%2Fstore_types%2Fk8ssecret_basic.png)

##### UI Advanced Tab
| Field Name            | Required | Value     |
|-----------------------|----------|-----------|
| Store Path Type       |          | Freeform  |
| Supports Custom Alias |          | Forbidden |
| Private Key Handling  |          | Optional  |
| PFX Password Style    |          | Default   |

![k8ssecret_advanced.png](docs%2Fscreenshots%2Fstore_types%2Fk8ssecret_advanced.png)

##### UI Custom Fields Tab
| Name           | Display Name         | Type   | Required | Default Value |
|----------------|----------------------|--------|----------|---------------|
| KubeNamespace  | Kube Namespace       | String |          | `default`     |
| KubeSecretName | Kube Secret Name     | String | &check;  |               |
| KubeSecretType | Kube Secret Type     | String | &check;  | `secret`      |

![k8ssecret_custom_fields.png](docs%2Fscreenshots%2Fstore_types%2Fk8ssecret_custom_fields.png)

##### UI Entry Parameters Tab:
Empty

### K8STLSSecr Store Type

#### kfutil Create K8STLSSecr Store Type

The following commands can be used with [kfutil](https://github.com/Keyfactor/kfutil). Please refer to the kfutil documentation for more information on how to use the tool to interact w/ Keyfactor Command.

```bash
kfutil login
kfutil store-types create --name K8STLSSecr
```

#### UI Configuration

##### UI Basic Tab
| Field Name              | Required | Value                                     |
|-------------------------|----------|-------------------------------------------|
| Name                    | &check;  | `K8STLSSecr`                              |
| ShortName               | &check;  | `K8STLSSecr`                              |
| Custom Capability       | &check;  | Checked [x] + `K8STLSSecr`                |
| Supported Job Types     | &check;  | Inventory, Add, Remove, Create, Discovery |
| Needs Server            | &check;  | Checked [x]                               |
| Blueprint Allowed       |          | Unchecked [ ]                             |
| Uses PowerShell         |          | Unchecked [ ]                             |
| Requires Store Password |          | Unchecked [ ]                             |
| Supports Entry Password |          | Unchecked [ ]                             |

![k8sstlssecr_basic.png](docs%2Fscreenshots%2Fstore_types%2Fk8sstlssecr_basic.png)

##### UI Advanced Tab
| Field Name            | Required | Value     |
|-----------------------|----------|-----------|
| Store Path Type       |          | Freeform  |
| Supports Custom Alias |          | Forbidden |
| Private Key Handling  |          | Optional  |
| PFX Password Style    |          | Default   |

![k8sstlssecr_advanced.png](docs%2Fscreenshots%2Fstore_types%2Fk8sstlssecr_advanced.png)

##### UI Custom Fields Tab
| Name           | Display Name         | Type   | Required | Default Value |
|----------------|----------------------|--------|----------|---------------|
| KubeNamespace  | Kube Namespace       | String |          | `default`     |
| KubeSecretName | Kube Secret Name     | String | &check;  |               |
| KubeSecretType | Kube Secret Type     | String | &check;  | `tls_secret`  |

![k8sstlssecr_custom_fields.png](docs%2Fscreenshots%2Fstore_types%2Fk8sstlssecr_custom_fields.png)

##### UI Entry Parameters Tab:
Empty

### K8SCert Store Type

The following commands can be used with [kfutil](https://github.com/Keyfactor/kfutil). Please refer to the kfutil documentation for more information on how to use the tool to interact w/ Keyfactor Command.

```bash
kfutil login
kfutil store-types create --name K8SCert
```

#### UI Configuration

##### UI Basic Tab
| Field Name              | Required | Value                    |
|-------------------------|----------|--------------------------|
| Name                    | &check;  | `K8SCert`                |
| ShortName               | &check;  | `K8SCert`                |
| Custom Capability       | &check;  | Checked [x] + `K8SCert`  |
| Supported Job Types     | &check;  | Inventory, Discovery     |
| Needs Server            | &check;  | Checked [x]              |
| Blueprint Allowed       |          | Unchecked [ ]            |
| Uses PowerShell         |          | Unchecked [ ]            |
| Requires Store Password |          | Unchecked [ ]            |
| Supports Entry Password |          | Unchecked [ ]            |

![k8scert_basic.png](docs%2Fscreenshots%2Fstore_types%2Fk8scert_basic.png)

##### UI Advanced Tab
| Field Name            | Required | Value      |
|-----------------------|----------|------------|
| Store Path Type       |          | Freeform   |
| Supports Custom Alias |          | Forbidden  |
| Private Key Handling  |          | Forbidden  |
| PFX Password Style    |          | Default    |

![k8scert_advanced.png](docs%2Fscreenshots%2Fstore_types%2Fk8scert_advanced.png)

##### UI Custom Fields Tab
| Name           | Display Name         | Type   | Required | Default Value |
|----------------|----------------------|--------|----------|---------------|
| KubeNamespace  | Kube Namespace       | String |          | `default`     |
| KubeSecretName | Kube Secret Name     | String | &check;  |               |
| KubeSecretType | Kube Secret Type     | String | &check;  | `cert`        |

![k8scert_custom_fields.png](docs%2Fscreenshots%2Fstore_types%2Fk8scert_custom_fields.png)

##### UI Entry Parameters Tab:
Empty

## Creating Certificate Stores and Scheduling Discovery Jobs

Please refer to the Keyfactor Command Reference Guide for information on creating
certificate stores and scheduling Discovery jobs in Keyfactor Command.

## Certificate Discovery
**NOTE:** To use disovery jobs, you must have the story type created in Keyfactor Command and the `needs_server` checkbox MUST be checked.
Otherwise you will not be able to provide credentials to the discovery job.

The Kubernetes Orchestrator Extension supports certificate discovery jobs.  This allows you to populate the certificate stores with existing certificates.  To run a discovery job, follow these steps:
1. Click on the "Locations > Certificate Stores" menu item.
2. Click the "Discover" tab.
3. Click the "Schedule" button.
4. Configure the job based on storetype. **Note** the "Server Username" field must be set to `kubeconfig` and the "Server Password" field is the `kubeconfig` formatted JSON file containing the service account credentials.  See the "Service Account Setup" section earlier in this README for more information on setting up a service account.
   ![discover_schedule_start.png](docs%2Fscreenshots%2Fdiscovery%2Fdiscover_schedule_start.png)
   ![discover_schedule_config.png](docs%2Fscreenshots%2Fdiscovery%2Fdiscover_schedule_config.png)
   ![discover_server_username.png](docs%2Fscreenshots%2Fdiscovery%2Fdiscover_server_username.png)
   ![discover_server_password.png](docs%2Fscreenshots%2Fdiscovery%2Fdiscover_server_password.png)
5. Click the "Save" button and wait for the Orchestrator to run the job. This may take some time depending on the number of certificates in the store and the Orchestrator's check-in schedule.

## Certificate Inventory
In order for certificates to be inventoried by the Keyfactor k8s-orchestrator, they must have specific keys and values in the Kubernetes Secret.  The following table shows the required keys and values for each type of certificate store.

| Store Type | Valid Secret Keys                                                                             |
|------------|-----------------------------------------------------------------------------------------------|
| K8STLSSecr | `tls.crt`,`tls.key`                                                                           |
| K8SSecret  | `tls.crt`,`tls.crts`, `cert`, `certs`, `certificate`, `certificates`, `crt`, `crts`, `ca.crt` |
| K8SCert    | `cert`, `csr`                                                                                 |

## Certificate Management
Management add/remove/create operations will attempt to write back to the Kubernetes Secret. 
The following table shows the keys that the orchestrator will write back to the Kubernetes Secret for 
each type of certificate store.

| Store Type | Managed Secret Keys            |
|------------|--------------------------------|
| K8STLSSecr | `tls.crt`,`tls.key`            |
| K8SSecret  | `certificates`, `private_keys` |
| K8SCert    | Management not supported.      |


## Development

[See the development guide](Development.md)

## License
[Apache](https://apache.org/licenses/LICENSE-2.0)
<|MERGE_RESOLUTION|>--- conflicted
+++ resolved
@@ -95,12 +95,6 @@
 This text would be entered in as the value for the __Server Password__, instead of entering in the actual password. The Orchestrator will attempt to use the PAM Provider to retrieve the __Server Password__. If PAM should not be used, just directly enter in the value for the field.
 </p>
 </details> 
-<<<<<<< HEAD
-=======
-
->>>>>>> 42b3e6b2
-
-
 
 
 ---
