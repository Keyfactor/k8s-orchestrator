# 1.1.2
<<<<<<< HEAD

## Bug Fixes
- fix(management): Management jobs for `K8STLSSecret` and `K8SSecret` types handle ECC keys.
- fix(manifest): Update store-type definitions to include params `IncludeCertChain` and `SeparateChain`
- fix(docs): Update screenshots for `K8SCluster` and `K8SNS` store types custom fields.

=======
 
## Bug Fixes
- fix(base): Add additional logging to debug issue with K8SNS store type.
- fix(client): Handle skip TLS flag when passed to a job.

## Chores:
- chore(deps): Bump `Keyfactor.Logging` to `v1.1.2`
- chore(deps): Bump `Keyfactor.PKI` to `v5.5.0`
>>>>>>> e72fd664

# 1.1.1

## Features
- feat(storetypes): `K8SPKCS12` store type added to support PKCS12, .P12, PFX, files in K8S `opaque` secrets.
- feat(storetypes): `K8SJKS` store type added to support JKS files in K8S `opaque` secrets.
- feat(storetypes): `K8SCLUSTER` store type added to support PEM files in K8S `opaque` and `tls` secrets for an entire cluster as a single store.
- feat(storetypes): `K8SNS` store type added to support PEM files in K8S `opaque` and `tls` secrets for a single namespace as a single store.
- feat(discovery): Support added for: `K8SNS`, `K8SPKCS12`, `K8SJKS` store types.
- feat(management): Support added for:,`K8SCLUSTER`, `K8SNS`, `K8SPKCS12`, `K8SJKS` store types.
- feat(inventory): Support added for: `K8SCLUSTER`, `K8SNS`, `K8SPKCS12`, `K8SJKS` store types.

# 1.0.6

## Bug Fixes
- fix(base): If unable to convert to x509Certificate2 object then just use raw bytes from job.
- fix(client): Replace remaining "private_keys" refs to "tls.key"
- fix(management): Private keys coming from Keyfactor command are not stored unencrypted in secrets.
- fix(management): Remove check for cert bytes in HandleTlsSecret
- fix(management): Condition for handling "create_store" includes check of PEM and alias.

## Other Changes
- chore(scripts): Add script to stand up Hashicorp Vault CA and create some certs then push them into K8S secrets.

# 1.0.4

## Bug Fixes
- fix(management): Opaque secrets now manage tls.crt and tls.key rather than `certificates` and `private_keys`. 
Only a single cert and key are supported.

# 1.0.3

## Bug Fixes
- fix(base): Add additional logic extracting private keys
- fix(base): Verbose logging.
- fix(client): Discovery locations now include cluster name.
- fix(discovery): StorePath now includes cluster name from kubeconfig credentials.
- fix(management): When creating `X509Certificate2` include flag to allow export.
- fix(scripts): Fixed k8s service account scripts to default to index 0 and added notes about assumption.

## Other Changes
- chore(docs): Added docs about `StorePath`

# 1.0.2

## Bug Fixes
- fix(base): Add support for empty or null `ServerUsername` and default to `kubeconfig`
- fix(base): Throw configuration exception if `ServerPassword` is null or empty.
- fix(client): Init kf logger properly.
- fix(client): Remove will search all secret keys to check for cert rather than just managed keys.
- fix(discovery): Remove duplicate locations from results and print out discovered locations in the message.
- fix(discovery): Lists all namespaces and then checks if namespace is in the "Directories to search" parameter rather than filter by API call.
- fix(discovery): Now checks the storetype passed to determine what K8S secret type to import when checking secret keys.
- fix(inventory): Added more logging
- fix(inventory): When secret is not found on K8S inventory is assumed empty.
- fix(management): Add support for `createStore`
- fix(management): Enable use of "create store" tick box, which triggers an empty management job.
- fix(manifest): Capability names match docs
- fix(store-types): Update store types to require server and remove `KubeSvcCreds` field.


## Other Changes
- chore(docs): Removed KubeSvcCreds reference from PAM stub.

# 1.0.1

## Bug Fixes
- fix(base): Parse `KubeNamespace` and `KubeSecretName` from storepath if contains `/`
- fix(inventory): Allowing for secret key tls.crt and tls.key for `Opaque` secret types.
- fix(inventory): Returned certs list now returns list of certs.

## Other Changes
- chore(docs): Remove references to `KubeSvcCreds` field, and instead force `Needs Server` which implicitly adds fields 
for `ServerUsername` and `ServerPassword`

# 1.0.0
- Initial release

<|MERGE_RESOLUTION|>--- conflicted
+++ resolved
@@ -1,13 +1,5 @@
-# 1.1.2
-<<<<<<< HEAD
+# 1.1.3
 
-## Bug Fixes
-- fix(management): Management jobs for `K8STLSSecret` and `K8SSecret` types handle ECC keys.
-- fix(manifest): Update store-type definitions to include params `IncludeCertChain` and `SeparateChain`
-- fix(docs): Update screenshots for `K8SCluster` and `K8SNS` store types custom fields.
-
-=======
- 
 ## Bug Fixes
 - fix(base): Add additional logging to debug issue with K8SNS store type.
 - fix(client): Handle skip TLS flag when passed to a job.
@@ -15,7 +7,14 @@
 ## Chores:
 - chore(deps): Bump `Keyfactor.Logging` to `v1.1.2`
 - chore(deps): Bump `Keyfactor.PKI` to `v5.5.0`
->>>>>>> e72fd664
+
+# 1.1.2
+
+## Bug Fixes
+- fix(management): Management jobs for `K8STLSSecret` and `K8SSecret` types handle ECC keys.
+- fix(manifest): Update store-type definitions to include params `IncludeCertChain` and `SeparateChain`
+- fix(docs): Update screenshots for `K8SCluster` and `K8SNS` store types custom fields.
+
 
 # 1.1.1
 
